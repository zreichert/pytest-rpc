# -*- coding: utf-8 -*-
<<<<<<< HEAD
import pytest_rpc.helpers
import pytest
=======
>>>>>>> f1f28997

"""Test cases for the 'delete_volume' helper function."""

# ======================================================================================================================
# Imports
# ======================================================================================================================
import os
import json
import pytest
import pytest_rpc.helpers
import testinfra.host
import testinfra.backend.base


# ======================================================================================================================
# Tests
# ======================================================================================================================
def test_successful_deletion(mocker):
    """Verify delete_volume returns None when OpenStack volume has been
    successfully deleted."""

    mocker.patch('pytest_rpc.helpers.delete_it', return_value=True)

    assert not pytest_rpc.helpers.delete_volume('myvolume', 'host')


@pytest.mark.skipif('SKIP_LONG_RUNNING_TESTS' in os.environ, reason='Impatient developer is impatient')
def test_failed_deletion(mocker):
    """Verify delete_volume raises an AssertionError when OpenStack volume has
    failed to successfully be deleted."""

    mocker.patch('pytest_rpc.helpers.delete_it', side_effect=AssertionError())

    with pytest.raises(AssertionError):
        pytest_rpc.helpers.delete_volume('myvolume', 'host')<|MERGE_RESOLUTION|>--- conflicted
+++ resolved
@@ -1,9 +1,4 @@
 # -*- coding: utf-8 -*-
-<<<<<<< HEAD
-import pytest_rpc.helpers
-import pytest
-=======
->>>>>>> f1f28997
 
 """Test cases for the 'delete_volume' helper function."""
 
